{
	"simulation": {
		"SITES": "data/sites.csv",
		"N_FEATURES": 40,
		"P_N_CATEGORIES": {
			"2": 0.1,
<<<<<<< HEAD
			"3": 0.3,
			"4": 0.6
=======
			"3": 0.2,
			"4": 0.3,
			"5": 0.4
>>>>>>> 5a2267ab
		},
		"E_UNIVERSAL": 0.6,
		"E_CONTACT": 0.25,
		"I_UNIVERSAL": 1.0,
		"I_CONTACT": 2.0,
		"INHERITANCE": false,
		"AREA": [
			2,
			5,
			7,
			9
		]
	},
	"mcmc": {
		"N_STEPS": 3000000,
		"N_SAMPLES": 5000,
		"N_RUNS": 1,
		"P_GROW_CONNECTED": 0.85,
		"PROPOSAL_PRECISION": {
			"weights": 10,
			"universal": 20,
			"contact": 10
		},
		"STEPS": {
			"area": 0.1,
			"weights": 0.3,
			"universal": 0.2,
			"contact": 0.4
		},
		"M_INITIAL": 15,
		"WARM_UP": {
<<<<<<< HEAD
			"N_WARM_UP_STEPS": 1000,
			"N_WARM_UP_CHAINS": 10
=======
			"N_WARM_UP_STEPS": 80000,
			"N_WARM_UP_CHAINS": 20
>>>>>>> 5a2267ab
		}
	},
	"model": {
		"N_AREAS": "TBD",
		"MIN_M": 3,
		"MAX_M": 200,
		"INHERITANCE": false,
		"PRIOR": {
			"geo": {"type": "uniform"},
			"weights": {"type": "uniform"},
			"universal": {"type": "uniform"},
			"contact": {"type": "uniform"}
		}
	},
	"data": {
		"simulated": true
	},
	"results": {
		"FILE_INFO": "n"
	}
}<|MERGE_RESOLUTION|>--- conflicted
+++ resolved
@@ -4,14 +4,9 @@
 		"N_FEATURES": 40,
 		"P_N_CATEGORIES": {
 			"2": 0.1,
-<<<<<<< HEAD
-			"3": 0.3,
-			"4": 0.6
-=======
 			"3": 0.2,
 			"4": 0.3,
 			"5": 0.4
->>>>>>> 5a2267ab
 		},
 		"E_UNIVERSAL": 0.6,
 		"E_CONTACT": 0.25,
@@ -43,13 +38,8 @@
 		},
 		"M_INITIAL": 15,
 		"WARM_UP": {
-<<<<<<< HEAD
-			"N_WARM_UP_STEPS": 1000,
-			"N_WARM_UP_CHAINS": 10
-=======
 			"N_WARM_UP_STEPS": 80000,
 			"N_WARM_UP_CHAINS": 20
->>>>>>> 5a2267ab
 		}
 	},
 	"model": {
