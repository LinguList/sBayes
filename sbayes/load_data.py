#!/usr/bin/env python3
# -*- coding: utf-8 -*-

""" Imports the real world data """

import pyproj
from dataclasses import dataclass
import typing as t
try:
    from typing import Literal
except ImportError:
    from typing_extensions import Literal

import logging

import numpy

from sbayes.util import read_features_from_csv
from sbayes.preprocessing import (compute_network,
                                  read_inheritance_counts,
                                  read_universal_counts,
                                  read_geo_cost_matrix)


class Data:
    def __init__(self, experiment):

        self.path_results = experiment.path_results
        self.experiment_name = experiment.experiment_name

        # Config file
        self.config = experiment.config

        proj4_string = experiment.config['data'].get('projection')
        if proj4_string is None:
            self.crs = None
        else:
            self.crs = None
            # todo install pyproj
            #self.crs = pyproj.CRS(proj4_string)

        # Features to be imported
        self.sites = None
        self.site_names = None
        self.features = None
        self.feature_names = None
        self.states = None
        self.state_names = None
        self.families = None
        self.family_names = None
        self.network = None

        # Logs
        self.log_load_features = None
        self.log_load_universal_counts = None
        self.log_load_inheritance_counts = None
        self.log_load_geo_cost_matrix = None

        # Priors to be imported
        self.prior_universal = {}
        self.prior_inheritance = {}
        self.geo_prior = {}

        # Not a simulation
        self.is_simulated = False

    def load_features(self):
        (self.sites, self.site_names, self.features, self.feature_names,
         self.state_names, self.states, self.families, self.family_names,
         self.log_load_features) = read_features_from_csv(file=self.config['data']['features'],
                                                          feature_states_file=self.config['data']['feature_states'])
        self.network = compute_network(self.sites, crs=self.crs)

    def load_universal_counts(self):
        config_universal = self.config['model']['prior']['universal']

        if config_universal['type'] == 'uniform':
            return
<<<<<<< HEAD
        if config_universal['type'] == 'dirichlet':
            if 'parameters' in config_universal:
                print("read parameters")
            if 'file' in config_universal:
                print("read file")
            # TODO: read JSON
            # counts, self.log_load_universal_counts = \
            #     read_universal_counts(feature_names=self.feature_names,
            #                           state_names=self.state_names,
            #                           file=config_universal['file'],
            #                           file_type=config_universal['file_type'],
            #                           feature_states_file=self.config['data']['FEATURE_STATES'])
            #
            # self.prior_universal = {'counts': counts,
            #                     'states': self.states}

        # import pandas as pd
        # n_states = counts.shape[-1]
        # df = pd.DataFrame(counts,
        #                   index=self.feature_names['external'])
        # df.to_csv('universal_counts.csv')
=======

        counts, self.log_load_universal_counts = \
            read_universal_counts(feature_names=self.feature_names,
                                  state_names=self.state_names,
                                  file=config_universal['file'],
                                  file_type=config_universal['file_type'],
                                  feature_states_file=self.config['data']['feature_states'])

        self.prior_universal = {'counts': counts,
                                'states': self.states}

        import pandas as pd
        n_states = counts.shape[-1]
        df = pd.DataFrame(counts,
                          index=self.feature_names['external'])
        df.to_csv('universal_counts.csv')
>>>>>>> e967d55c

    def load_inheritance_counts(self):
        if not self.config['model']['inheritance']:
            # Inheritance is not modeled -> nothing to do
            return
<<<<<<< HEAD
        config_inheritance = self.config['model']['prior']['inheritance']

        for fam in config_inheritance:
            if config_inheritance[fam]['type'] == 'uniform':
                return
            if config_inheritance[fam]['type'] == 'dirichlet':
                if 'parameters' in config_inheritance[fam]:
                    print("read parameters")
                if 'file' in config_inheritance[fam]:
                    print("read file")

                # counts, self.log_load_inheritance_counts = \
                #     read_inheritance_counts(family_names=self.family_names,
                #                             feature_names=self.feature_names,
                #                             state_names=self.state_names,
                #                             files=config_inheritance['files'],
                #                             file_type=config_inheritance['file_type'],
                #                             feature_states_file=self.config['data']['FEATURE_STATES'])
                #
                # self.prior_inheritance = {'counts': counts,
                #                           'states': self.state_names['internal']}
=======

        config_inheritance = self.config['model']['prior']['inheritance']
        if config_inheritance['type'] != 'counts':
            # Inheritance prior does not use counts -> nothing to do
            return

        counts, self.log_load_inheritance_counts = \
            read_inheritance_counts(family_names=self.family_names,
                                    feature_names=self.feature_names,
                                    state_names=self.state_names,
                                    files=config_inheritance['files'],
                                    file_type=config_inheritance['file_type'],
                                    feature_states_file=self.config['data']['feature_states'])

        self.prior_inheritance = {'counts': counts,
                                  'states': self.state_names['internal']}
>>>>>>> e967d55c

    def load_geo_cost_matrix(self):

        if self.config['model']['prior']['geo']['type'] != 'cost_based':
            # Geo prior is not cost-based -> nothing to do
            return

        if 'file' not in self.config['model']['prior']['geo']:
            # No cost-matrix given. Use distance matrix as costs
            geo_cost_matrix = self.network['dist_mat']

        else:
            # Read cost matrix from data
            geo_cost_matrix, self.log_load_geo_cost_matrix =\
                read_geo_cost_matrix(site_names=self.site_names,
                                     file=self.config['model']['prior']['geo']['file'])

        self.geo_prior = {'cost_matrix': geo_cost_matrix}

    def log_loading(self):
        log_path = self.path_results / 'experiment.log'
        logging.basicConfig(format='%(message)s', filename=log_path, level=logging.DEBUG)
        logging.info("\n")
        logging.info("DATA IMPORT")
        logging.info("##########################################")
        logging.info(self.log_load_features)
        logging.info(self.log_load_universal_counts)
        logging.info(self.log_load_inheritance_counts)
        logging.info(self.log_load_geo_cost_matrix)


@dataclass
class Prior:
    counts: t.Any
    states: t.Any

    def __getitem__(self, item: Literal["counts", "states"]):
        if item == "counts":
            return self.counts
        elif item == "states":
            return self.states
        else:
            raise AttributeError(
                f"{item:} is no valid attribute of a count prior"
            )

    def __setitem__(self, item: Literal["counts", "states"], value: t.Any):
        if item == "counts":
            self.counts = value
        elif item == "states":
            self.states = value
        else:
            raise AttributeError(
                f"{item:} is no valid attribute of a count prior"
            )

@dataclass
class Sites:
    id: t.Any
    locations: t.Tuple[float, float]
    names: t.Any

    def __getitem__(self, item: Literal["id"]):
        if item == "id":
            return self.id
        elif item == "locations":
            return self.locations
        elif item == "names":
            return self.names
        else:
            raise AttributeError(
                f"{item:} is no valid attribute of Sites"
            )

    def __setitem__(self, item: Literal["id"], value: t.Any):
        if item == "id":
            self.id = value
        elif item == "locations":
            self.locations = value
        elif item == "names":
            self.names = value
        else:
            raise AttributeError(
                f"{item:} is no valid attribute of Sites"
            )


class CLDFData(Data):
    def __init__(self, experiment):
        super().__init__(experiment)
        self.ds = self.config['data']['cldf_dataset']

    def load_features(self):
        self.features = []
        c_id = self.ds["ParameterTable", 'id'].name
        for feature in self.ds["ParameterTable"]:
            self.features.append(feature[c_id])
        self.features = numpy.array([[1, 2]])

        c_id = self.ds["LanguageTable", 'id'].name
        c_name = self.ds["LanguageTable", 'name'].name
        c_lon = self.ds["LanguageTable", 'longitude'].name
        c_lat = self.ds["LanguageTable", 'latitude'].name
        self.sites = Sites(*zip(*
            [(site[c_id], (site[c_lon], site[c_lat]), site[c_name])
             for site in self.ds["LanguageTable"]]))
        self.network = compute_network(self.sites)

    def load_universal_counts(self):
        config_universal = self.config['model']['prior']['universal']

        if config_universal['type'] != 'counts':
            return

        counts, self.log_load_universal_counts = numpy.array([[0, 1]]), False

        self.prior_universal = Prior(counts=counts, states=numpy.array([[0, 1]]))

    def load_inheritance_counts(self):
        if not self.config['model']['inheritance']:
            # Inheritance is not modeled -> nothing to do
            return

        config_inheritance = self.config['model']['prior']['inheritance']
        if config_inheritance['type'] != 'counts':
            # Inharitance prior does not use counts -> nothing to do
            return

        counts, self.log_load_inheritance_counts = numpy.array([[[0, 1]]]), False

        self.prior_inheritance = Prior(counts=counts, states=numpy.array([[0, 1]]))<|MERGE_RESOLUTION|>--- conflicted
+++ resolved
@@ -76,7 +76,7 @@
 
         if config_universal['type'] == 'uniform':
             return
-<<<<<<< HEAD
+
         if config_universal['type'] == 'dirichlet':
             if 'parameters' in config_universal:
                 print("read parameters")
@@ -98,30 +98,13 @@
         # df = pd.DataFrame(counts,
         #                   index=self.feature_names['external'])
         # df.to_csv('universal_counts.csv')
-=======
-
-        counts, self.log_load_universal_counts = \
-            read_universal_counts(feature_names=self.feature_names,
-                                  state_names=self.state_names,
-                                  file=config_universal['file'],
-                                  file_type=config_universal['file_type'],
-                                  feature_states_file=self.config['data']['feature_states'])
-
-        self.prior_universal = {'counts': counts,
-                                'states': self.states}
-
-        import pandas as pd
-        n_states = counts.shape[-1]
-        df = pd.DataFrame(counts,
-                          index=self.feature_names['external'])
-        df.to_csv('universal_counts.csv')
->>>>>>> e967d55c
+
 
     def load_inheritance_counts(self):
         if not self.config['model']['inheritance']:
             # Inheritance is not modeled -> nothing to do
             return
-<<<<<<< HEAD
+
         config_inheritance = self.config['model']['prior']['inheritance']
 
         for fam in config_inheritance:
@@ -143,24 +126,7 @@
                 #
                 # self.prior_inheritance = {'counts': counts,
                 #                           'states': self.state_names['internal']}
-=======
-
-        config_inheritance = self.config['model']['prior']['inheritance']
-        if config_inheritance['type'] != 'counts':
-            # Inheritance prior does not use counts -> nothing to do
-            return
-
-        counts, self.log_load_inheritance_counts = \
-            read_inheritance_counts(family_names=self.family_names,
-                                    feature_names=self.feature_names,
-                                    state_names=self.state_names,
-                                    files=config_inheritance['files'],
-                                    file_type=config_inheritance['file_type'],
-                                    feature_states_file=self.config['data']['feature_states'])
-
-        self.prior_inheritance = {'counts': counts,
-                                  'states': self.state_names['internal']}
->>>>>>> e967d55c
+
 
     def load_geo_cost_matrix(self):
 
