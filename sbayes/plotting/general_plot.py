--- conflicted
+++ resolved
@@ -416,13 +416,8 @@
             print(position, "of", n_plots, "plots finished")
             position += 1
 
-<<<<<<< HEAD
-        plt.subplots_adjust(wspace=0.4, hspace=0.6)
-        fig.savefig(self.path_plots + fname, dpi=400, format="pdf")
-=======
         plt.subplots_adjust(wspace=0.2, hspace=0.2)
         fig.savefig(self.path_plots + fname + ".pdf", dpi=400, format="pdf")
->>>>>>> 2b1a8d3c
 
     def plot_dic(self, models, burn_in, true_model=None):
         """This function plots the dics. What did you think?
