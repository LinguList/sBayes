#!/usr/bin/env python3
# -*- coding: utf-8 -*-
from __future__ import absolute_import, division, print_function, \
    unicode_literals

try:
    from typing import Literal
except ImportError:
    from typing_extensions import Literal

import csv

import numpy as np
<<<<<<< HEAD
=======
import pandas as pd
from cartopy import crs as ccrs, geodesic
import pyproj
>>>>>>> 853e458f

from sbayes.model import normalize_weights
from sbayes.util import (compute_delaunay,
                         read_feature_occurrence_from_csv,
                         read_features_from_csv)

EPS = np.finfo(float).eps


def read_sites(file, retrieve_family=False, retrieve_subset=False):
    """ This function reads the simulated sites from a csv, with the following columns:
        name: a unique identifier for each site
        x: the x-coordinate
        y: the y-coordinate
        cz: if a site belongs to a area this is the id of the simulated zone, 0 otherwise.
        (family: if site belongs to a family this is the id of the simulated family, 0 otherwise.)
    Args:
        file(str): file location of the csv
        retrieve_family(boolean): retrieve family assignments from the csv
        retrieve_subset(boolean): retrieve assignment to subsets from the csv
    Returns:
        dict, list: a dictionary containing the location tuples (x,y), the id and information about contact zones
            of each point the mapping between name and id is by position
    """

    columns = []
    with open(file, 'rU') as f:
        reader = csv.reader(f)
        for row in reader:
            if columns:
                for i, value in enumerate(row):
                    if len(value) < 1:
                        columns[i].append(str(0))
                    else:
                        columns[i].append(value)
            else:
                # first row
                columns = [[value] for value in row]
    csv_as_dict = {c[0]: c[1:] for c in columns}

    try:
        x = csv_as_dict.pop('x')
        y = csv_as_dict.pop('y')
        name = csv_as_dict.pop('name')
        area = csv_as_dict.pop('area')
    except KeyError:
        raise KeyError('The csv  must contain columns "x", "y", "name", "area')

    locations = np.zeros((len(name), 2))
    seq_id = []

    for i in range(len(name)):

        # Define location tuples
        locations[i, 0] = float(x[i])
        locations[i, 1] = float(y[i])

        # The order in the list maps name -> id and id -> name
        # name could be any unique identifier, sequential id are integers from 0 to len(name)
        seq_id.append(i)

    sites = {'locations': locations,
             'id': seq_id,
             'area': [int(z) for z in area],
             'names': name}

    if retrieve_family:
        try:
            families = csv_as_dict.pop('family')
            sites['family'] = [int(f) for f in families]

        except KeyError:
            KeyError('The csv does not contain family information, i.e. a "family" column')

    if retrieve_subset:
        try:
            subset = csv_as_dict.pop('subset')
            sites['subset'] = [int(s) for s in subset]

        except KeyError:
            KeyError('The csv does not contain subset information, i.e. a "subset" column')

    site_names = {'external': name,
                  'internal': list(range(0, len(name)))}

    log = str(len(name)) + " locations read from " + str(file)
    return sites, site_names, log

class compute_network:
    def __init__(
            self,
            sites,
            subset=None,
            crs=None):
        """Convert a set of sites into a network.

        This function converts a set of language locations, with their attributes,
        into a network (graph). If a subset is defined, only those sites in the
        subset go into the network.

        Args:
            sites(dict): a dict of sites with keys "locations", "id"
            subset(list): boolean assignment of sites to subset
        Returns:
            dict: a network

        """
        if subset is None:
            # Define vertices and edges
            vertices = sites['id']

            locations = sites['locations']

            # Distance matrix
            self.names = sites['names']
        else:
            sub_idx = np.nonzero(subset)[0]
            vertices = list(range(len(sub_idx)))

            # Delaunay triangulation
            locations = sites['locations'][sub_idx, :]

            # Distance matrix
            self.names = [sites['names'][i] for i in sub_idx]

        # Delaunay triangulation

        delaunay = compute_delaunay(locations)
        v1, v2 = delaunay.toarray().nonzero()
        edges = np.column_stack((v1, v2))

        # Adjacency Matrix
        adj_mat = delaunay.tocsr()

        if crs is None:
            loc = np.asarray(sites['locations'])
            diff = loc[:, None] - loc
            dist_mat = np.linalg.norm(diff, axis=-1)
        else:
            transformer = pyproj.transformer.Transformer.from_crs(
                crs_from=crs, crs_to=pyproj.crs.CRS("epsg:4326"))
            w_locations = np.vstack(
                transformer.transform(locations[:, 0], locations[:, 1])
            ).T
            geod = geodesic.Geodesic()
            dist_mat = np.hstack([geod.inverse(location, w_locations)[:, :2] for location in w_locations])

        self.vertices = vertices
        self.edges = edges
        self.locations = locations
        self.adj_mat = adj_mat
        self.n = len(vertices)
        self.m = edges.shape[0]
        self.dist_mat = dist_mat

    def __getitem__(self, key: Literal['vertices', 'edges', 'locations', 'names', 'adj_mat', 'n', 'm', 'dist_mat']):
        if key == "vertices":
            return self.vertices
        elif key == "edges":
            return self.edges
        elif key == "locations":
            return self.locations
        elif key == "names":
            return self.names
        elif key == "adj_mat":
            return self.adj_mat
        elif key == "n":
            return self.n
        elif key == "m":
            return self.m
        elif key == "dist_mat":
            return self.dist_mat
        else:
            raise AttributeError(f"Network object has no attribute {key}")

    def __setitem__(self, key: Literal['vertices', 'edges', 'locations', 'names', 'adj_mat', 'n', 'm', 'dist_mat'], value):
        if key == "vertices":
            self.vertices = value
        elif key == "edges":
            self.edges = value
        elif key == "locations":
            self.locations = value
        elif key == "names":
            self.locations = value
        elif key == "adj_mat":
            self.adj̼_mat = value
        elif key == "n":
            self.n = value
        elif key == "m":
            self.m = value
        elif key == "dist_mat":
            self.dist_mat = value
        else:
            raise AttributeError(f"Network object has no attribute {key}")



def subset_features(features, subset):
    """This function returns the subset of a feature array
        Args:
            features(np.array): features for each site
                shape(n_sites, n_features, n_categories)
            subset(list): boolean assignment of sites to subset

        Returns:
            np.array: The subset
                shape(n_sub_sites, n_features, n_categories)
    """
    sub = np.array(subset, dtype=bool)
    return features[sub, :, :]


def simulate_features(areas,  p_universal, p_contact, weights, inheritance, p_inheritance=None, families=None):
    """Simulate features for of all sites from the likelihood.

    Args:
        areas (np.array): Binary array indicating the assignment of sites to areas.
            shape: (n_areas, n_sites)
        families (np.array): Binary array indicating the assignment of a site to a language family.
            shape: (n_families, n_sites)
        p_universal (np.array[float]): The universal probabilities of every state.
            shape: (n_features, n_categories)
        p_contact (np.array[float]): The  contact probabilities of every state in every area.
            shape: (n_areas, n_features, n_categories)
        p_inheritance (np.array): The probabilities of every state in every language family.
            shape: (n_families, n_features, n_categories)
        weights (np.array): The mixture coefficient controlling how much each feature is explained
            by universal pressure, contact, and inheritance.
            shape: (n_features, 3)
        inheritance(bool): Is inheritance (family membership) considered when simulating features?

    Returns:
        np.array: The sampled categories for all sites and features and states
        shape:  n_sites, n_features, n_categories
    """
    n_areas, n_sites = areas.shape
    n_features, n_categories = p_universal.shape

    # Are the weights fine?
    assert np.allclose(a=np.sum(weights, axis=-1), b=1., rtol=EPS)

    # Compute the universal assignment and the assignment of sites to areas and families
    universal_assignment = np.ones(n_sites)
    area_assignment = np.any(areas, axis=0)

    if not inheritance:
        assignment = np.array([universal_assignment, area_assignment]).T

    else:
        family_assignment = np.any(families, axis=0)
        assignment = np.array([universal_assignment, area_assignment, family_assignment]).T

    # Normalize the weights for each site depending on whether areas or families are relevant for that site
    # Order of columns in weights: universal, contact, (inheritance if available)
    weights = np.repeat(weights[np.newaxis, :, :], n_sites, axis=0)
    normed_weights = normalize_weights(weights, assignment)
    normed_weights = np.transpose(normed_weights, (1, 0, 2))

    features = np.zeros((n_sites, n_features), dtype=int)

    for i_feat in range(n_features):

        # Compute the feature likelihood matrix (for all sites and all categories)
        lh_universal = p_universal[np.newaxis, i_feat, :].T
        lh_area = areas.T.dot(p_contact[:, i_feat, :]).T

        lh_feature = normed_weights[i_feat, :, 0] * lh_universal + normed_weights[i_feat, :, 1] * lh_area

        # Families
        if inheritance:
            lh_family = families.T.dot(p_inheritance[:, i_feat, :]).T
            lh_feature += normed_weights[i_feat, :, 2] * lh_family

        # Sample from the categorical distribution defined by lh_feature
        features[:, i_feat] = sample_categorical(lh_feature.T)

    # Restructure features
    states = np.unique(features)
    features_states = np.zeros((n_sites, n_features, len(states)), dtype=int)
    for st in states:
        features_states[:, :, st] = np.where(features == st, 1, 0)

    # State names
    state_names = []
    for f in range(n_features):
        applicable = np.unique(features.transpose()[f])
        state_names.append(applicable.tolist())

    applicable_states = p_universal > 0.0

    feature_names = {'external': ['f' + str(f+1) for f in range(features_states.shape[1])],
                     'internal': [f for f in range(features_states.shape[1])]}

    state_names = {'external': state_names,
                   'internal': state_names}

    return features_states, applicable_states, feature_names, state_names


def sample_categorical(p):
    """Sample from a (multidimensional) categorical distribution. The
    probabilities for every category are given by `p`

    Args:
        p (np.array): Array defining the probabilities of every category at
            every site of the output array. The last axis defines the categories
            and should sum up to 1.
            shape: (*output_dims, n_categories)
    Returns
        np.array: Samples of the categorical distribution.
            shape: output_dims
    """
    *output_dims, n_categories = p.shape

    cdf = np.cumsum(p, axis=-1)
    z = np.expand_dims(np.random.random(output_dims), axis=-1)

    return np.argmax(z < cdf, axis=-1)


def assign_area(area_id, sites_sim):
    """ This function finds out which sites belong to contact areas and assigns areal membership accordingly.

        Args:
            area_id(int, tuple): The IDs of the simulated contact areas
            sites_sim (dict): dict with simulates sites

        Returns:
            (np.array): the simulated areas, boolean assignment of site to area.
                shape(n_areas, n_sites)
    """

    # Retrieve areas
    sites_in_area = {}
    area = np.asarray(sites_sim['area'])

    # For single area
    if isinstance(area_id, int):
        sites_in_area[area_id] = np.where(area == area_id)[0].tolist()

    # For multiple areas
    elif isinstance(area_id, tuple) and all(isinstance(x, int) for x in area_id):
        for z in area_id:
            sites_in_area[z] = np.where(area == z)[0].tolist()
    else:
        raise ValueError('area_id must be int or a tuple of int')

    n_areas = len(sites_in_area)
    n_sites = len(sites_sim['id'])

    # Assign areal membership
    areas = np.zeros((n_areas, n_sites), bool)
    for k, z_id in enumerate(sites_in_area.values()):
        areas[k, z_id] = 1

    return areas


def assign_family(fam_id, sites_sim):
    """ This function finds out which sites belong to a family and assigns family membership accordingly.
        Args:
            fam_id(int): The IDs of the simulated families
            sites_sim (dict): dict with simulates sites

        Returns:
            (np.array): the simulated families, boolean assignment of site to family.
                shape(n_families, n_sites)
    """
    # Retrieve families
    sites_in_families = {}
    family = np.asarray(sites_sim['family'])

    # For single family
    if isinstance(fam_id, int):
        sites_in_families[fam_id] = np.where(family == fam_id)[0].tolist()

    # For multiple families
    elif isinstance(fam_id, tuple) and all(isinstance(x, int) for x in fam_id):
        for f in fam_id:
            sites_in_families[f] = np.where(family == f)[0].tolist()
    else:
        raise ValueError('area_id must be int or a tuple of int')

    n_families = len(sites_in_families)
    n_sites = len(sites_sim['id'])

    # Assign family membership
    families = np.zeros((n_families, n_sites), bool)
    for k, z_id in enumerate(sites_in_families.values()):
        families[k, z_id] = 1

    family_names = {'external': ['fam' + str(s + 1) for s in range(families.shape[0])],
                    'internal': [s for s in range(families.shape[0])]}
    return families, family_names


def simulate_weights(i_universal, i_contact,  inheritance, n_features, i_inheritance=None):
    """ Simulates weights for all features, that is the influence of global preference, inheritance and contact.
    Args:
        i_universal (float): controls the number of features for which the influence of universal pressure is high,
            passed as alpha when drawing samples from a dirichlet distribution
        i_contact(float): controls the number of features for which the influence of contact is high,
            passed as alpha when drawing samples from a dirichlet distribution
        i_inheritance: controls the number of features for which the influence of inheritance is high,
            passed as alpha when drawing samples from a dirichlet distribution, only relevant if inheritance = True
        inheritance: Is inheritance evaluated/simulated?
        n_features: Simulate weights for how many features?
    Returns:
        (np.array):
        """
    # Define alpha values which control the influence of contact (and inheritance if available) when simulating features
    if inheritance:
        alpha_sim = [i_universal, i_contact, i_inheritance]
    else:
        alpha_sim = [i_universal, i_contact]

    # columns in weights: global, contact, (inheritance if available)
    weights = np.random.dirichlet(alpha_sim, n_features)
    return weights


def simulate_assignment_probabilities(n_features, p_number_categories, inheritance, areas, e_universal,
                                      e_contact, e_inheritance=None, families=None):
    """ Simulates the categories and then the assignment probabilities to categories in areas, families and universally

       Args:
           n_features(int): number of features to simulate
           p_number_categories(dict): probability of simulating a feature with k categories
           inheritance(bool): Simulate probability ofr inheritance?
           areas (np.array): assignment of sites to areas (Boolean)
                shape(n_areas, n_sites)
           families(np.array): assignment of sites to families
                shape(n_families, n_sites)
           e_universal (float): controls the entropy of the simulated universal pressure
           e_contact(float): controls the entropy of the simulated contact effect in the areas
           e_inheritance(float): controls the entropy of the simulated inheritance in the families
       Returns:
           (np.array, np.array, np.array): The assignment probabilities (universal, areal, inheritance) per feature
       """
    cat = []
    p_cat = []
    for k, v in p_number_categories.items():
        cat.append(int(k))
        p_cat.append(v)

    # Simulate categories
    n_categories = np.random.choice(a=cat, size=n_features, p=p_cat)

    n_features = len(n_categories)
    max_categories = max(n_categories)
    n_areas = len(areas)

    # Initialize empty assignment probabilities
    p_universal = np.zeros((n_features, max_categories), dtype=float)
    p_contact = np.zeros((n_areas, n_features, max_categories), dtype=float)

    # Simulate assignment to categories
    for f in range(n_features):
        cat_f = n_categories[f]

        # Universal assignment
        alpha_p_universal = np.full(shape=cat_f, fill_value=e_universal)
        p_universal[f, range(cat_f)] = np.random.dirichlet(alpha_p_universal, size=1)

        # Assignment in areas
        alpha_p_contact = np.full(shape=cat_f, fill_value=e_contact)
        for z in range(n_areas):
            p_contact[z, f, range(cat_f)] = np.random.dirichlet(alpha_p_contact, size=1)
    # Simulate Inheritance?
    if not inheritance:
        return p_universal, p_contact, None

    else:
        n_families = len(families)
        p_inheritance = np.zeros((n_families, n_features, max_categories), dtype=float)

        for f in range(n_features):
            cat_f = n_categories[f]

            # Assignment in families
            alpha_p_inheritance = [e_inheritance] * cat_f

            for fam in range(n_families):
                p_inheritance[fam, f, range(cat_f)] = np.random.dirichlet(alpha_p_inheritance, size=1)

        return p_universal, p_contact, p_inheritance


def read_universal_counts(feature_names, state_names, file, file_type, feature_states_file):
    """ This is a helper function to import global counts of each category of each feature,
        which then define dirichlet distributions that are used as a prior for p_global.
        Args:
            feature_names(dict): the features names (internal and external)
            state_names(dict): the category names (internal and external)
            file (str): The file location of the pseudocounts for the prior
            file_type (str): Two options:
                                ´counts_file´: The counts are given in aggregate form (per features states)
                                ´features_file´: Counts need to be extracted from a features file.
            feature_states_file (str): The csv file containing the possible state values per feature.

        Returns:
            dict, str: The counts for each state in each feature and a log string.
    """

    # Read the global counts from csv
    if file_type == 'counts_file':
        counts, feature_names_file, state_names_file = read_feature_occurrence_from_csv(file, feature_states_file)
    else:
        _, _, features, feature_names_file, state_names_file, *_ = read_features_from_csv(file, feature_states_file)
        counts = np.sum(features, axis=0)

    # # #  Sanity checks  # # #

    # ´counts´ matrix has the right shape
    n_features = len(feature_names_file['external'])
    n_states = max(len(f_states) for f_states in state_names_file['external'])
    assert counts.shape == (n_features, n_states)

    # Are the data count data?
    if not all(float(y).is_integer() for y in np.nditer(counts)):
        out = f"The data in {file} must be count data."
        raise ValueError(out)

    # Same number of features?
    assert len(feature_names['external']) == len(feature_names_file['external'])
    assert len(feature_names['internal']) == len(feature_names_file['internal'])

    # Same feature names?
    for f in range(len(feature_names['external'])):
        assert feature_names['external'][f] == feature_names_file['external'][f]
        assert feature_names['internal'][f] == feature_names_file['internal'][f]

    # Same number of categories?
    assert len(state_names['external']) == len(state_names_file['external'])
    assert len(state_names['internal']) == len(state_names_file['internal'])

    # Same category names?
    for f in range(len(state_names['external'])):
        assert state_names['external'][f] == state_names_file['external'][f]
        assert feature_names['internal'][f] == feature_names_file['internal'][f]

    # Return with log message
    log = f"Read universal counts from {file}"
    return counts, log


def counts_from_complement(features, subset):
    """ This is a helper function to compute pseudocounts from the complement of a subset in simulated data.
        Args:
            features(np.array): the features
                shape(n_sites, n_features, n_states)
            subset(list): boolean assignment of sites to subset

        Returns:
            np.array: The pseudocounts
    """
    # Compute pseudocounts from the complement of the subset
    complement = [not i for i in subset]
    complement_idx = np.nonzero(complement)[0]
    features_complement = features[complement_idx, :, :]
    counts = np.sum(features_complement, axis=0)
    return counts


def read_inheritance_counts(family_names, feature_names, state_names, files, file_type, feature_states_file):
    """ This is a helper function to import the counts of each feature in the families,
    which define dirichlet distributions that are used as prior for p_family.

    Args:
        family_names(dict): the names of the families (internal and external)
        feature_names(dict): the features names (internal and external)
        state_names(dict): the category names (internal and external
        files(dict): path to the file locations
        file_type (str): Two options:
                            ´counts_file´: The counts are given in aggregate form (per features states)
                            ´features_file´: Counts need to be extracted from a features file.

        feature_states_file (str): The csv file containing the possible state values per feature.
    Returns:
        dict, list: The dirichlet distribution per family for each category in each feature, and the categories
        """
    n_families = len(family_names['external'])
    n_features = len(feature_names['external'])
    n_states = max([len(s) for s in state_names['external']])
    counts_all = np.zeros([n_families, n_features, n_states])
    log = str()

    for fam_idx in range(n_families):
        fam_name = family_names['external'][fam_idx]

        if fam_name not in files:
            log += f"No prior information for {fam_name}. Uniform prior used instead.\n"
            continue

        # Load counts for family ´fam_name´
        file = files[fam_name]

        if file_type == 'counts_file':
            counts, feature_names_file, state_names_file = read_feature_occurrence_from_csv(file, feature_states_file)
        else:
            _, _, features, feature_names_file, state_names_file, *_ = read_features_from_csv(file, feature_states_file)
            counts = np.sum(features, axis=0)

        counts_all[fam_idx, :, :] = counts
        log += f"Read counts for {fam_name} from {file}\n"

        # # #  Sanity checks  # # #

        if not all(float(y).is_integer() for y in np.nditer(counts)):
            out = f"The data in {file} must be count data."
            raise ValueError(out)

        if len(feature_names['external']) != len(feature_names_file['external']) or \
                len(feature_names['internal']) != len(feature_names_file['internal']):
            out = "Different number of features in " + str(file) + " as in features."
            raise ValueError(out)

        for f in range(0, len(feature_names['external'])):
            if feature_names['external'][f] != feature_names_file['external'][f]:
                out = "The external feature " + str(f+1) + " in " + str(file) \
                      + " differs from the one used in features."
                raise ValueError(out)
            if feature_names['internal'][f] != feature_names_file['internal'][f]:
                out = "The internal feature name " + str(f+1) + " in " + str(file) \
                      + " differs from the one used in features."
                raise ValueError(out)

        if len(state_names['external']) != len(state_names_file['external']) or \
                len(state_names['internal']) != len(state_names_file['internal']):
            out = "Different number of features in " + str(file) + " as in features."
            raise ValueError(out)

        for f in range(0, len(state_names['external'])):
            if state_names['external'][f] != state_names_file['external'][f]:
                out = "The external category names for feature " + str(f+1) + " in " + str(file) \
                      + " differ from those used in features."
                raise ValueError(out)

            if feature_names['internal'][f] != feature_names_file['internal'][f]:
                out = "The internal category names for " + str(f+1) + " in " + str(file) \
                      + " differ from those used in features."
                raise ValueError(out)

    return counts_all.astype(int), log<|MERGE_RESOLUTION|>--- conflicted
+++ resolved
@@ -11,12 +11,9 @@
 import csv
 
 import numpy as np
-<<<<<<< HEAD
-=======
 import pandas as pd
 from cartopy import crs as ccrs, geodesic
 import pyproj
->>>>>>> 853e458f
 
 from sbayes.model import normalize_weights
 from sbayes.util import (compute_delaunay,
