#!/usr/bin/env python3
# -*- coding: utf-8 -*-
import logging
import random as _random
from copy import deepcopy

import numpy as np
import scipy.stats as stats

from sbayes.sampling.mcmc_generative import MCMCGenerative
from sbayes.model import normalize_weights, PFamiliesPrior
from sbayes.util import get_neighbours, normalize, dirichlet_pdf, get_max_size_list
from sbayes.preprocessing import sample_categorical


class IndexSet(set):

    def __init__(self, all_i=True):
        super().__init__()
        self.all = all_i

    def add(self, element):
        super(IndexSet, self).add(element)

    def clear(self):
        super(IndexSet, self).clear()
        self.all = False

    def __bool__(self):
        return self.all or (len(self) > 0)

    def __copy__(self):
        # other = deepcopy(super(IndexSet, self))
        other = IndexSet(all_i=self.all)
        for element in self:
            other.add(element)

        return other

    def __deepcopy__(self, memo):
        # other = deepcopy(super(IndexSet, self))
        other = IndexSet(all_i=self.all)
        for element in self:
            other.add(deepcopy(element))

        return other


class Sample(object):
    """
    Attributes:
        chain (int): index of the MC3 chain.
        zones (np.array): Assignment of sites to zones.
            shape: (n_zones, n_sites)
        weights (np.array): Weights of zone, family and global likelihood for different features.
            shape: (n_features, 3)
        p_global (np.array): Global probabilities of categories
            shape(1, n_features, n_categories)
        p_zones (np.array): Probabilities of categories in zones
            shape: (n_zones, n_features, n_categories)
        p_families (np.array): Probabilities of categories in families
            shape: (n_families, n_features, n_categories)
        source (np.array): Assignment of single observations (a feature in a language) to be
                           the result of the global, zone or family distribution.
            shape: (n_sites, n_features, 3)
    """

    def __init__(self, zones, weights, p_global, p_zones, p_families, source=None, chain=0):
        self.zones = zones
        self.weights = weights
        self.p_global = p_global
        self.p_zones = p_zones
        self.p_families = p_families
        self.source = source
        self.chain = chain

        # The sample contains information about which of its parameters was changed in the last MCMC step
        self.what_changed = {}
        self.everything_changed()

    @classmethod
    def empty_sample(cls):
        initial_sample = cls(zones=None, weights=None, p_global=None, p_zones=None, p_families=None)
        initial_sample.everything_changed()
        return initial_sample

    def everything_changed(self):
        self.what_changed = {
            'lh': {'zones': IndexSet(), 'weights': True,
                   'p_global': IndexSet(), 'p_zones': IndexSet(), 'p_families': IndexSet()},
            'prior': {'zones': IndexSet(), 'weights': True,
                      'p_global': IndexSet(), 'p_zones': IndexSet(), 'p_families': IndexSet()}
        }

    def copy(self):
        zone_copied = deepcopy(self.zones)
        weights_copied = deepcopy(self.weights)
        what_changed_copied = deepcopy(self.what_changed)

        def maybe_copy(obj):
            if obj is not None:
                return obj.copy()

        p_global_copied = maybe_copy(self.p_global)
        p_zones_copied = maybe_copy(self.p_zones)
        p_families_copied = maybe_copy(self.p_families)
        source_copied = maybe_copy(self.source)

        new_sample = Sample(chain=self.chain, zones=zone_copied, weights=weights_copied,
                            p_global=p_global_copied, p_zones=p_zones_copied, p_families=p_families_copied,
                            source=source_copied)

        new_sample.what_changed = what_changed_copied

        return new_sample


class ZoneMCMC(MCMCGenerative):
    """float: Probability at which grow operator only considers neighbours to add to the zone."""

<<<<<<< HEAD
    def __init__(self, p_grow_connected,
                 initial_sample, initial_size,
=======
    def __init__(self, var_proposal, p_grow_connected,
                 initial_size, initial_sample=None,
>>>>>>> e967d55c
                 **kwargs):

        super(ZoneMCMC, self).__init__(**kwargs)

        # Data
        self.features = self.data.features
        self.applicable_states = self.data.states
        self.n_states_by_feature = np.sum(self.data.states, axis=-1)

        # Network
        self.network = self.data.network
        self.adj_mat = self.network['adj_mat']
        self.locations = self.network['locations']

        # Sampling
        self.p_grow_connected = p_grow_connected

        # Zone size /initial sample
        self.min_size = self.model.min_size
        self.max_size = self.model.max_size
        self.initial_size = initial_size
        if initial_sample is None:
            self.initial_sample = Sample.empty_sample()
        else:
            self.initial_sample = initial_sample

        # Is inheritance (information on language families) available?
        self.inheritance = self.model.inheritance
        self.families = self.data.families


        self.n_sites = self.features.shape[0]
        self.n_features = self.features.shape[1]
        self.n_zones = self.model.n_zones
        if self.inheritance:
            self.n_families = self.families.shape[0]
            self.n_sources = 3
        else:
            self.n_families = None
            self.n_sources = 2

        # Variance of the proposal distribution
        # Todo: complete transition to Gibbs
        self.var_proposal_weight = 10
        self.var_proposal_p_global = 20
        self.var_proposal_p_zones = 10
        try:
            self.var_proposal_p_families = 20
        except KeyError:
            pass

        # todo remove after testing
        self.q_areas_stats = {'q_grow': [],
                              'q_back_grow': [],
                              'q_shrink': [],
                              'q_back_shrink': []
                              }

    def gibbs_sample_sources(self, sample: Sample, as_gibbs=True,
                             site_subset=slice(None)):
        """Resample the of observations to mixture components (their source).

        Args:
            sample (Sample): The current sample with zones and parameters.
            as_gibbs (bool): Flag indicating whether this is a pure Gibbs operator (the
                default) or whether it is used as part of a non-Gibbs operator.
            site_subset (slice or np.array[bool]): A subset of sites to be updated.

        Returns:
            Sample: The modified sample
        """
        likelihood = self.posterior_per_chain[sample.chain].likelihood

        # The likelihood of each component in each feature and languages
        lh_per_component = likelihood.update_component_likelihoods(sample=sample, caching=False)

        # Weights (in each feature and language) are the priors on the source assignments
        weights = likelihood.update_weights(sample=sample)

        # The source posterior is defined by the (normalized) product of weights and lh
        source_posterior = normalize(lh_per_component[site_subset] * weights[site_subset], axis=-1)

        # Sample the new source assignments
        sample.source[site_subset] = sample_categorical(p=source_posterior, binary_encoding=True)

        # # Some validity checks
        # lh = likelihood.update_component_likelihoods(sample=sample, caching=False)
        # assert np.min(np.sum(lh, axis=-1)) > 0
        # assert np.min(np.sum(lh * sample.source, axis=-1)) > 0
        # assert np.min(np.sum(sample.source * weights, axis=-1)) > 0

        if as_gibbs:
            # This is a Gibbs operator, which should always be accepted
            return sample, self.Q_GIBBS, self.Q_BACK_GIBBS
        else:
            # If part of another (non-Gibbs) operator, we need the correct hastings factor:
            is_source = np.where(sample.source[site_subset].ravel())
            log_q = np.sum(np.log(source_posterior.ravel()[is_source]))
            return sample, log_q, 0

    def gibbs_sample_weights(self, sample: Sample):
        sample_new = sample.copy()
        w = sample.weights
        w_new = sample_new.weights

        # Weights are always changed in this operator
        sample.what_changed['lh']['weights'] = True
        sample.what_changed['prior']['weights'] = True
        sample_new.what_changed['lh']['weights'] = True
        sample_new.what_changed['prior']['weights'] = True

        # The likelihood object contains relevant information on the families and areas
        likelihood = self.posterior_per_chain[sample.chain].likelihood

        # If ´inheritance´ is off, we can exactly resample the weights, based on the
        # source counts of ´universal´ and ´contact´.
        if not self.inheritance:
            has_area = likelihood.get_zone_assignment(sample)
            counts = np.sum(sample.source[has_area], axis=0)

            for i_feat in range(self.n_features):
                sample_new.weights[i_feat, :] = np.random.dirichlet(1 + counts[i_feat])

            return sample_new, self.Q_GIBBS, self.Q_BACK_GIBBS

        # Otherwise we can compute the approximate posterior for a pair of weights.
        # We always keep one weight fixed (relative to the universal weight)
        fixed = _random.choice(['inheritance', 'contact'])

        if fixed == 'inheritance':
            # 'w_inheritance / w_universal' is fixed.
            # resample 'a_contact = w_contact / (w_universal + w_contact)'.

            # Select counts of the relevant languages
            has_area = likelihood.get_zone_assignment(sample)
            counts = np.sum(sample.source[has_area], axis=0)
            c_univ = counts[..., 0]
            c_contact = counts[..., 1]

            # Create proposal distribution based on the counts
            distr = stats.beta(1 + c_contact, 1 + c_univ)

            # Sample new relative weights
            a_contact = distr.rvs()
            a_univ = 1 - a_contact

            # Adapt w_new and renormalize
            w_univ = w[..., 0]
            w_new[..., 1] = a_contact * w_univ / a_univ
            w_new = normalize(w_new, axis=-1)

            # Compute transition and back probability (for each feature)
            a_contact_old = w[..., 1] / (w[..., 0] + w[..., 1])
            log_q = distr.logpdf(a_contact)
            log_q_back = distr.logpdf(a_contact_old)

        else:
            # 'w_contact / w_universal' is fixed.
            # resample 'w_inheritance / (w_universal + w_inheritance)'.

            # Select counts of the relevant languages
            has_family = likelihood.has_family
            counts = np.sum(sample.source[has_family], axis=0)
            c_univ = counts[..., 0]
            c_inherit = counts[..., 2]

            # Create proposal distribution based on the counts
            distr = stats.beta(1 + c_inherit, 1 + c_univ)

            # Sample new relative weights
            a_inherit = distr.rvs()
            a_univ = 1 - a_inherit

            # Adapt w_new and renormalize
            w_univ = w[..., 0]
            w_new[..., 2] = a_inherit * w_univ / a_univ
            w_new = normalize(w_new, axis=-1)

            # Compute transition and back probability (for each feature)
            a_inherit_old = w[..., 2] / (w[..., 0] + w[..., 2])
            log_q = distr.logpdf(a_inherit)
            log_q_back = distr.logpdf(a_inherit_old)

        w_normalized = likelihood.update_weights(sample)
        w_new_normalized = likelihood.update_weights(sample_new)

        # print(np.asarray(10*w_normalized.sum(axis=0), dtype=int))

        # Compute old and new weight likelihoods (for each feature)
        log_lh_old_per_site = np.log(np.sum(sample.source * w_normalized, axis=-1))
        log_lh_old = np.sum(log_lh_old_per_site, axis=0)
        log_lh_new_per_site = np.log(np.sum(sample_new.source * w_new_normalized, axis=-1))
        log_lh_new = np.sum(log_lh_new_per_site, axis=0)

        # Add the prior to get the weight posterior (for each feature)
        log_prior_old = 0.   # TODO add hyper prior on weights, when implemented
        log_prior_new = 0.  # TODO add hyper prior on weights, when implemented
        log_p_old = log_lh_old + log_prior_old
        log_p_new = log_lh_new + log_prior_new

        # Compute hastings ratio for each feature and accept/reject independently
        p_accept = np.exp(log_p_new - log_p_old + log_q_back - log_q)
        accept = np.random.random(p_accept.shape) < p_accept
        sample_new.weights = np.where(accept[:, np.newaxis], w_new, w)

        sample_new.weights = w_new

        # We already accepted/rejected for each feature independently
        # The result should always be accepted in the MCMC
        return sample_new, self.Q_GIBBS, self.Q_BACK_GIBBS

    def gibbs_sample_p_global(self, sample: Sample, fraction_of_features=0.4):
        feature_subset = np.random.random(self.n_features) < fraction_of_features
        features = self.features[:, feature_subset, :]

        # Only consider observations that are attributed to the global distribution
        from_global = sample.source[:, feature_subset, 0, np.newaxis]
        features = from_global * features

        # Get the prior (pseudo-)counts from the data
        prior = self.posterior_per_chain[sample.chain].prior
        prior_counts = prior.prior_p_global.counts

        if self.inheritance and prior.prior_p_families.prior_type is PFamiliesPrior.TYPES.UNIVERSAL:
            raise NotImplementedError('The operator <gibbs_sample_p_global> is not adapted to a universal prior '
                                      'on p_families yet. Please use the <alter_p_global> operator instead.')
            # TODO If p_family has a universal prior, it should affect p_global in sampling.

        # Resample p_global according to these observations
        for i_feat_subset, i_feat in enumerate(np.argwhere(feature_subset)):
            i_feat = i_feat[0]
            s_idxs = self.applicable_states[i_feat]
            feature_counts = np.nansum(features[:, i_feat_subset, s_idxs], axis=0)
            sample.p_global[0, i_feat, s_idxs] = np.random.dirichlet(prior_counts[i_feat, s_idxs] + feature_counts)

            # The step changed p_global (which has an influence on how the lh and the prior look like)
            sample.what_changed['lh']['p_global'].add(i_feat)
            sample.what_changed['prior']['p_global'].add(i_feat)

        return sample, self.Q_GIBBS, self.Q_BACK_GIBBS

    def gibbs_sample_p_zones(self, sample: Sample, i_zone=None):
        if i_zone is None:
            i_zone = np.random.randint(0, self.n_zones)

        features = self.features

        # Only consider observations that are attributed to the zone distribution
        from_zone = (sample.source[:, :, 1] & sample.zones[i_zone, :, np.newaxis])
        features = from_zone[...,np.newaxis] * features

        # Resample p_zones according to these observations
        for i_feat in range(self.n_features):
            s_idxs = self.applicable_states[i_feat]
            feature_counts = np.nansum(features[:, i_feat, s_idxs], axis=0)
            sample.p_zones[i_zone, i_feat, s_idxs] = np.random.dirichlet(alpha=1 + feature_counts)

            # The step changed p_global (which has an influence on how the lh and the prior look like)
            sample.what_changed['lh']['p_zones'].add((i_zone, i_feat))
            sample.what_changed['prior']['p_zones'].add((i_zone, i_feat))

        return sample, self.Q_GIBBS, self.Q_BACK_GIBBS

    def gibbs_sample_p_families(self, sample: Sample, i_family=None, fraction_of_features=0.4):
        if i_family is None:
            i_family = np.random.randint(0, self.n_families)

        feature_subset = np.random.random(self.n_features) < fraction_of_features
        features = self.features[:, feature_subset, :]

        # Only consider observations that are attributed to the family distribution
        from_family = (sample.source[:, feature_subset, 2] & self.data.families[i_family, :, np.newaxis])
        features = from_family[...,np.newaxis] * features

        # Get the prior (pseudo-)counts from the data
        prior = self.posterior_per_chain[sample.chain].prior
        prior_counts = prior.prior_p_families.counts[i_family]

        # Resample p_families according to these observations
        for i_feat_subset, i_feat in enumerate(np.argwhere(feature_subset)):
            i_feat = i_feat[0]
            s_idxs = self.applicable_states[i_feat]
            feature_counts = np.nansum(features[:, i_feat_subset, s_idxs], axis=0)
            sample.p_families[i_family, i_feat, s_idxs] = np.random.dirichlet(prior_counts[i_feat, s_idxs] + feature_counts)

            sample.what_changed['lh']['p_families'].add((i_family, i_feat))
            sample.what_changed['prior']['p_families'].add((i_family, i_feat))

        return sample, self.Q_GIBBS, self.Q_BACK_GIBBS

    def alter_weights(self, sample: Sample):
        """This function modifies one weight of one feature in the current sample

        Args:
            sample(Sample): The current sample with zones and parameters.
        Returns:
            Sample: The modified sample
        """
        sample_new = sample.copy()

        # Randomly choose one of the features
        f_id = np.random.choice(range(self.n_features))

        if self.inheritance:
            # Randomly choose two weights that will be changed, leave the others untouched
            weights_to_alter = _random.sample([0, 1, 2], 2)

            # Get the current weights
            weights_current = sample.weights[f_id, weights_to_alter]

            # Transform the weights such that they sum to 1
            weights_current_t = weights_current / weights_current.sum()

            # Propose new sample
            weights_new_t, log_q, log_q_back = self.dirichlet_proposal(weights_current_t, self.var_proposal_weight)

            # Transform back
            weights_new = weights_new_t * weights_current.sum()

            # Update
            sample_new.weights[f_id, weights_to_alter] = weights_new

        else:
            # if inheritance is not considered, there are only two weights.
            weights_current = sample.weights[f_id, :]
            weights_new, log_q, log_q_back = self.dirichlet_proposal(weights_current, self.var_proposal_weight)
            sample_new.weights[f_id, :] = weights_new

        # The step changed the weights (which has an influence on how the lh and the prior look like)
        sample_new.what_changed['lh']['weights'] = True
        sample_new.what_changed['prior']['weights'] = True
        sample.what_changed['lh']['weights'] = True
        sample.what_changed['prior']['weights'] = True

        return sample_new, log_q, log_q_back

    def alter_p_global(self, sample):
        """This function modifies one p_global of one category and one feature in the current sample
            Args:
                 sample(Sample): The current sample with zones and parameters.
            Returns:
                 Sample: The modified sample
        """
        sample_new = sample.copy()

        # Randomly choose one of the features
        f_id = np.random.choice(range(self.n_features))

        # Different features have different applicable states
        f_states = np.nonzero(self.applicable_states[f_id])[0]

        # Randomly choose two applicable states for which the probabilities will be changed, leave the others untouched
        states_to_alter = _random.sample(list(f_states), 2)

        # Get the current probabilities
        p_current = sample.p_global[0, f_id, states_to_alter]

        # Transform the probabilities such that they sum to 1
        p_current_t = p_current / p_current.sum()

        # Propose new sample
        p_new_t, log_q, log_q_back = self.dirichlet_proposal(p_current_t, step_precision=self.var_proposal_p_global)

        # Transform back
        p_new = p_new_t * p_current.sum()

        # Update sample
        sample_new.p_global[0, f_id, states_to_alter] = p_new

        # The step changed p_global (which has an influence on how the lh and the prior look like)
        sample_new.what_changed['lh']['p_global'].add(f_id)
        sample_new.what_changed['prior']['p_global'].add(f_id)
        sample.what_changed['lh']['p_global'].add(f_id)
        sample.what_changed['prior']['p_global'].add(f_id)

        return sample_new, log_q, log_q_back

    def alter_p_zones(self, sample):
        """This function modifies one p_zones of one category, one feature and in zone in the current sample
            Args:
                sample(Sample): The current sample with zones and parameters.
            Returns:
                Sample: The modified sample
                """
        sample_new = sample.copy()

        # Randomly choose one of the zones, one of the features and one of the categories
        z_id = np.random.choice(range(self.n_zones))
        f_id = np.random.choice(range(self.n_features))

        # Different features have different applicable states
        f_states = np.nonzero(self.applicable_states[f_id])[0]

        # Randomly choose two applicable states for which the probabilities will be changed, leave the others untouched
        states_to_alter = _random.sample(list(f_states), 2)

        # Get the current probabilities
        p_current = sample.p_zones[z_id, f_id, states_to_alter]

        # Transform the probabilities such that they sum to 1
        p_current_t = p_current / p_current.sum()

        # Sample new p from dirichlet distribution with given precision
        p_new_t, log_q, log_q_back = self.dirichlet_proposal(p_current_t, step_precision=self.var_proposal_p_zones)

        # Transform back
        p_new = p_new_t * p_current.sum()

        # Update sample
        sample_new.p_zones[z_id, f_id, states_to_alter] = p_new

        # The step changed p_zones (which has an influence on how the lh and the prior look like)
        sample_new.what_changed['lh']['p_zones'].add((z_id, f_id))
        sample_new.what_changed['prior']['p_zones'].add((z_id, f_id))
        sample.what_changed['lh']['p_zones'].add((z_id, f_id))
        sample.what_changed['prior']['p_zones'].add((z_id, f_id))

        return sample_new, log_q, log_q_back

    @staticmethod
    def dirichlet_proposal(w, step_precision):
        """ A proposal distribution for normalized weight and probability vectors (summing to 1).

        Args:
            w (np.array): The weight vector, which is being resampled.
                Shape: (n_categories, )
            step_precision (float): The precision parameter controlling how narrow/wide the proposal
                distribution is. Low precision -> wide, high precision -> narrow.

        Returns:
            np.array: The newly proposed weights w_new (same shape as w).
            float: The transition probability q.
            float: The back probability q_back
        """
        alpha = 1 + step_precision * w
        w_new = np.random.dirichlet(alpha)
        q = dirichlet_pdf(w_new, alpha)

        alpha_back = 1 + step_precision * w_new
        q_back = dirichlet_pdf(w, alpha_back)

        if not np.all(np.isfinite(w_new)):
            logging.warning(f'Dirichlet step resulted in NaN or Inf:')
            logging.warning(f'\tOld sample: {w}')
            logging.warning(f'\tstep_precision: {step_precision}')
            logging.warning(f'\tNew sample: {w_new}')
            # return w, 0., -np.inf

        assert 0 < q
        assert 0 < q_back

        return w_new, np.log(q), np.log(q_back)

    def alter_p_families(self, sample):
        """This function modifies one p_families of one category, one feature and one family in the current sample
            Args:
                 sample(Sample): The current sample with zones and parameters.
            Returns:
                 Sample: The modified sample
        """

        sample_new = sample.copy()

        # Randomly choose one of the families and one of the features
        fam_id = np.random.choice(range(self.n_families))
        f_id = np.random.choice(range(self.n_features))

        # Different features have different applicable states
        f_states = np.nonzero(self.applicable_states[f_id])[0]

        # Randomly choose two applicable states for which the probabilities will be changed, leave the others untouched
        states_to_alter = _random.sample(list(f_states), 2)

        # Get the current probabilities
        p_current = sample.p_families[fam_id, f_id, states_to_alter]

        # Transform the probabilities such that they sum to 1
        p_current_t = p_current / p_current.sum()

        # Sample new p from dirichlet distribution with given precision
        p_new_t, log_q, log_q_back = self.dirichlet_proposal(p_current_t, step_precision=self.var_proposal_p_families)

        # Transform back
        p_new = p_new_t * p_current.sum()

        # Update sample
        sample_new.p_families[fam_id, f_id, states_to_alter] = p_new

        # The step changed p_families (which has an influence on how the lh and the prior look like)
        sample_new.what_changed['lh']['p_families'].add((fam_id, f_id))
        sample_new.what_changed['prior']['p_families'].add((fam_id, f_id))
        sample.what_changed['lh']['p_families'].add((fam_id, f_id))
        sample.what_changed['prior']['p_families'].add((fam_id, f_id))

        return sample_new, log_q, log_q_back

    def gibbsish_sample_zones_local(self, sample, resample_source=True):
        return self.gibbsish_sample_zones(sample,
                                          resample_source=resample_source,
                                          site_subset=get_neighbours)

    def gibbsish_sample_zones(self, sample, c=0, resample_source=True, site_subset=None):
        sample_new = sample.copy()
        likelihood = self.posterior_per_chain[sample.chain].likelihood
        occupied = np.any(sample.zones, axis=0)

        # Randomly choose one of the zones to modify
        z_id = np.random.choice(range(sample.zones.shape[0]))
        zone = sample.zones[z_id, :]
        available = ~occupied | zone

        # if site_subset is not None:
        #     new_candidates &= (site_subset(zone, occupied, self.adj_mat) | zone)
        n_available = np.count_nonzero(available)
        if n_available > 100:
            available[available] &= np.random.random(n_available) < (100/n_available)
            n_available = np.count_nonzero(available)

        if n_available == 0:
            return sample, self.Q_REJECT, self.Q_BACK_REJECT

        if self.model.sample_source and resample_source:
            likelihood = self.posterior_per_chain[sample.chain].likelihood
            lh_per_component = likelihood.update_component_likelihoods(sample=sample, caching=False)
            weights = likelihood.update_weights(sample=sample)
            source_posterior = normalize(lh_per_component[available] * weights[available], axis=-1)
            is_source = np.where(sample.source[available].ravel())
            log_q_back_s = np.sum(np.log(source_posterior.ravel()[is_source]))

        # Compute lh per language with and without zone
        global_lh = likelihood.get_global_lh(sample)[available, :]
        zone_lh = np.einsum('ijk,jk->ij', self.features[available], sample.p_zones[z_id])
        if self.inheritance:
            family_lh = likelihood.get_family_lh(sample)[available, :]
            all_lh = np.array([global_lh, zone_lh, family_lh]).transpose((1, 2, 0))
        else:
            all_lh = np.array([global_lh, zone_lh]).transpose((1, 2, 0))
        all_lh[likelihood.na_features[available]] = 1.

        if self.inheritance:
            has_components = np.ones((n_available , 3), dtype=bool)
            has_components[:, -1] = likelihood.has_family[available]
        else:
            has_components = np.ones((n_available, 2), dtype=bool)

        universe_for_orphans = self.model.likelihood.missing_family_as_universal
        weights_with_z = normalize_weights(sample.weights, has_components,
                                           missing_family_as_universal=universe_for_orphans)
        has_components[:, 1] = False
        weights_without_z = normalize_weights(sample.weights, has_components,
                                              missing_family_as_universal=universe_for_orphans)

        feature_lh_with_z = np.sum(all_lh * weights_with_z, axis=-1)
        feature_lh_without_z = np.sum(all_lh * weights_without_z, axis=-1)

        marginal_lh_with_z = np.exp(np.sum(np.log(feature_lh_with_z), axis=-1))
        marginal_lh_without_z = np.exp(np.sum(np.log(feature_lh_without_z), axis=-1))

        posterior_zone = marginal_lh_with_z / (marginal_lh_with_z + marginal_lh_without_z)
        new_zone = (np.random.random(n_available) < posterior_zone)

        sample_new.zones[z_id, available] = new_zone

        # Reject when an area outside the valid size range is proposed
        new_area_size = np.sum(sample_new.zones[z_id])
        max_size = self.max_size[c] if self.IS_WARMUP else self.max_size
        if not (self.min_size <= new_area_size <= max_size):
            return sample, self.Q_REJECT, self.Q_BACK_REJECT

        q_per_site = posterior_zone * new_zone + (1 - posterior_zone) * (1 - new_zone)
        log_q = np.sum(np.log(q_per_site))
        q_back_per_site = posterior_zone * zone[available] + (1 - posterior_zone) * (1 - zone[available])
        if np.any(q_back_per_site == 0):
            return sample, self.Q_REJECT, self.Q_BACK_REJECT
        log_q_back = np.sum(np.log(q_back_per_site))

        sample_new.what_changed['lh']['zones'].add(z_id)
        sample.what_changed['lh']['zones'].add(z_id)
        sample_new.what_changed['prior']['zones'].add(z_id)
        sample.what_changed['prior']['zones'].add(z_id)

        if self.model.sample_source and resample_source:
            sample_new, log_q_s, _ = self.gibbs_sample_sources(sample_new, as_gibbs=False,
                                                               site_subset=available)
            log_q += log_q_s
            log_q_back += log_q_back_s

        return sample_new, log_q, log_q_back

    def swap_zone(self, sample, resample_source=True):
        """ This functions swaps sites in one of the zones of the current sample
        (i.e. in of the zones a site is removed and another one added)
        Args:
            sample(Sample): The current sample with zones and weights.

        Returns:
            Sample: The modified sample.
         """
        sample_new = sample.copy()
        occupied = np.any(sample.zones, axis=0)

        if self.model.sample_source and resample_source:
            likelihood = self.posterior_per_chain[sample.chain].likelihood
            lh_per_component = likelihood.update_component_likelihoods(sample=sample, caching=False)
            weights = likelihood.update_weights(sample=sample)
            source_posterior = normalize(lh_per_component * weights, axis=-1)
            # q_per_observation = np.sum(sample.source * source_posterior, axis=2)
            # log_q_back_s = np.sum(np.log(q_per_observation))
            is_source = np.where(sample.source.ravel())
            log_q_back_s = np.sum(np.log(source_posterior.ravel()[is_source]))

        # Randomly choose one of the zones to modify
        z_id = np.random.choice(range(sample.zones.shape[0]))
        zone_current = sample.zones[z_id, :]

        neighbours = get_neighbours(zone_current, occupied, self.adj_mat)
        connected_step = (_random.random() < self.p_grow_connected)
        if connected_step:
            # All neighbors that are not yet occupied by other zones are candidates
            candidates = neighbours
        else:
            # All free sites are candidates
            candidates = ~occupied

        # When stuck (all neighbors occupied) return current sample and reject the step (q_back = 0)
        if not np.any(candidates):
            return sample, 0., -np.inf

        # Add a site to the zone
        site_new = _random.choice(candidates.nonzero()[0])
        sample_new.zones[z_id, site_new] = 1

        # Remove a site from the zone
        removal_candidates = self.get_removal_candidates(zone_current)
        site_removed = _random.choice(removal_candidates)
        sample_new.zones[z_id, site_removed] = 0

        # # Compute transition probabilities
        back_neighbours = get_neighbours(zone_current, occupied, self.adj_mat)
        # q = 1. / np.count_nonzero(candidates)
        # q_back = 1. / np.count_nonzero(back_neighbours)

        # Transition probability growing to the new zone
        q_non_connected = 1 / np.count_nonzero(~occupied)
        q = (1 - self.p_grow_connected) * q_non_connected
        if neighbours[site_new]:
            q_connected = 1 / np.count_nonzero(neighbours)
            q += self.p_grow_connected * q_connected

        # Transition probability of growing back to the original zone
        q_back_non_connected = 1 / np.count_nonzero(~occupied)
        q_back = (1 - self.p_grow_connected) * q_back_non_connected
        # If z is a neighbour of the new zone, the back step could also be a connected grow step
        if back_neighbours[site_removed]:
            q_back_connected = 1 / np.count_nonzero(back_neighbours)
            q_back += self.p_grow_connected * q_back_connected

        # The step changed the zone (which has an influence on how the lh and the prior look like)
        sample_new.what_changed['lh']['zones'].add(z_id)
        sample.what_changed['lh']['zones'].add(z_id)
        sample_new.what_changed['prior']['zones'].add(z_id)
        sample.what_changed['prior']['zones'].add(z_id)

        log_q = np.log(q)
        log_q_back = np.log(q_back)

        if self.model.sample_source and resample_source:
            sample_new, log_q_s, _ = self.gibbs_sample_sources(sample_new, as_gibbs=False)
            log_q += log_q_s
            log_q_back += log_q_back_s

        return sample_new, log_q, log_q_back

    def grow_zone(self, sample, resample_source=True):
        """ This functions grows one of the zones in the current sample (i.e. it adds a new site to one of the zones)
        Args:
            sample(Sample): The current sample with zones and weights.

        Returns:
            (Sample): The modified sample.
        """

        sample_new = sample.copy()
        zones_current = sample.zones
        occupied = np.any(zones_current, axis=0)

        if self.model.sample_source and resample_source:
            likelihood = self.posterior_per_chain[sample.chain].likelihood
            lh_per_component = likelihood.update_component_likelihoods(sample=sample, caching=False)
            weights = likelihood.update_weights(sample=sample)
            source_posterior = normalize(lh_per_component * weights, axis=-1)
            # q_per_observation = np.sum(sample.source * source_posterior, axis=2)
            # log_q_back_s = np.sum(np.log(q_per_observation))
            is_source = np.where(sample.source.ravel())
            log_q_back_s = np.sum(np.log(source_posterior.ravel()[is_source]))

        # Randomly choose one of the zones to modify
        z_id = np.random.choice(range(zones_current.shape[0]))
        zone_current = zones_current[z_id, :]

        # Check if zone is small enough to grow
        current_size = np.count_nonzero(zone_current)

        if current_size >= self.max_size:
            # Zone too big to grow: don't modify the sample and reject the step (q_back = 0)
            return sample, 0., -np.inf

        neighbours = get_neighbours(zone_current, occupied, self.adj_mat)
        connected_step = (_random.random() < self.p_grow_connected)
        if connected_step:
            # All neighbors that are not yet occupied by other zones are candidates
            candidates = neighbours
        else:
            # All free sites are candidates
            candidates = ~occupied

        # When stuck (no candidates) return current sample and reject the step (q_back = 0)
        if not np.any(candidates):
            return sample, 0., -np.inf

        # Choose a random candidate and add it to the zone
        site_new = _random.choice(candidates.nonzero()[0])
        sample_new.zones[z_id, site_new] = 1

        # Transition probability when growing
        q_non_connected = 1 / np.count_nonzero(~occupied)
        q = (1 - self.p_grow_connected) * q_non_connected

        if neighbours[site_new]:
            q_connected = 1 / np.count_nonzero(neighbours)
            q += self.p_grow_connected * q_connected

        # Back-probability (shrinking)
        q_back = 1 / (current_size + 1)

        # The step changed the zone (which has an influence on how the lh and the prior look like)
        sample_new.what_changed['lh']['zones'].add(z_id)
        sample.what_changed['lh']['zones'].add(z_id)
        sample_new.what_changed['prior']['zones'].add(z_id)
        sample.what_changed['prior']['zones'].add(z_id)

        log_q = np.log(q)
        log_q_back = np.log(q_back)

        if self.model.sample_source and resample_source:
            sample_new, log_q_s, _ = self.gibbs_sample_sources(sample_new, as_gibbs=False)
            log_q += log_q_s
            log_q_back += log_q_back_s

        return sample_new, log_q, log_q_back

    def shrink_zone(self, sample, resample_source=True):
        """ This functions shrinks one of the zones in the current sample (i.e. it removes one site from one zone)

        Args:
            sample(Sample): The current sample with zones and weights.

        Returns:
            (Sample): The modified sample.
        """
        sample_new = sample.copy()
        zones_current = sample.zones

        if self.model.sample_source and resample_source:
            likelihood = self.posterior_per_chain[sample.chain].likelihood
            lh_per_component = likelihood.update_component_likelihoods(sample=sample, caching=False)
            weights = likelihood.update_weights(sample=sample)
            source_posterior = normalize(lh_per_component * weights, axis=-1)
            # q_per_observation = np.sum(sample.source * source_posterior, axis=2)
            # log_q_back_s = np.sum(np.log(q_per_observation))
            is_source = np.where(sample.source.ravel())
            log_q_back_s = np.sum(np.log(source_posterior.ravel()[is_source]))

        # Randomly choose one of the zones to modify
        z_id = np.random.choice(range(zones_current.shape[0]))
        zone_current = zones_current[z_id, :]

        # Check if zone is big enough to shrink
        current_size = np.count_nonzero(zone_current)
        if current_size <= self.min_size:
            # Zone is too small to shrink: don't modify the sample and reject the step (q_back = 0)
            return sample, 0, -np.inf

        # Zone is big enough: shrink
        removal_candidates = self.get_removal_candidates(zone_current)
        site_removed = _random.choice(removal_candidates)
        sample_new.zones[z_id, site_removed] = 0

        # Transition probability when shrinking.
        q = 1 / len(removal_candidates)
        # Back-probability (growing)
        zone_new = sample_new.zones[z_id]
        occupied_new = np.any(sample_new.zones, axis=0)
        back_neighbours = get_neighbours(zone_new, occupied_new, self.adj_mat)

        # The back step could always be a non-connected grow step
        q_back_non_connected = 1 / np.count_nonzero(~occupied_new)
        q_back = (1 - self.p_grow_connected) * q_back_non_connected

        # If z is a neighbour of the new zone, the back step could also be a connected grow step
        if back_neighbours[site_removed]:
            q_back_connected = 1 / np.count_nonzero(back_neighbours)
            q_back += self.p_grow_connected * q_back_connected

        # The step changed the zone (which has an influence on how the lh and the prior look like)
        sample_new.what_changed['lh']['zones'].add(z_id)
        sample.what_changed['lh']['zones'].add(z_id)
        sample_new.what_changed['prior']['zones'].add(z_id)
        sample.what_changed['prior']['zones'].add(z_id)

        log_q = np.log(q)
        log_q_back = np.log(q_back)

        if self.model.sample_source and resample_source:
            sample_new, log_q_s, _ = self.gibbs_sample_sources(sample_new, as_gibbs=False)
            log_q += log_q_s
            log_q_back += log_q_back_s

        return sample_new, log_q, log_q_back

    def generate_initial_zones(self):
        """For each chain (c) generate initial zones by
        A) growing through random grow-steps up to self.min_size,
        B) using the last sample of a previous run of the MCMC

        Returns:
            np.array: The generated initial zones.
                shape(n_zones, n_sites)
        """

        # If there are no zones, return empty matrix
        if self.n_zones == 0:
            return np.zeros((self.n_zones, self.n_sites), bool)

        occupied = np.zeros(self.n_sites, bool)
        initial_zones = np.zeros((self.n_zones, self.n_sites), bool)
        n_generated = 0

        # B: For those zones where a sample from a previous run exists we use this as the initial sample
        if self.initial_sample.zones is not None:
            for i in range(len(self.initial_sample.zones)):
                initial_zones[i, :] = self.initial_sample.zones[i]
                occupied += self.initial_sample.zones[i]
                n_generated += 1

        not_initialized = range(n_generated, self.n_zones)

        # A: The areas that are not initialized yet are grown
        # When there are already many areas, new ones can get stuck due to an unfavourable seed.
        # That's why we perform several attempts to initialize areas
        attempts = 0
        max_attempts = 1000

        while True:
            for i in not_initialized:
                try:
                    initial_size = self.initial_size
                    g = self.grow_zone_of_size_k(initial_size, occupied)

                except self.ZoneError:
                    # Might be due to an unfavourable seed

                    if attempts < max_attempts:
                        attempts += 1
                        not_initialized = range(n_generated, self.n_zones)
                        break
                    # Seems there is not enough sites to grow n_zones of size k
                    else:
                        raise ValueError("Failed to add additional area. Try fewer areas"
                                         "or set initial_sample to None")
                n_generated += 1
                initial_zones[i, :] = g[0]
                occupied = g[1]

            if n_generated == self.n_zones:
                return initial_zones

    def grow_zone_of_size_k(self, k, already_in_zone=None):
        """ This function grows a zone of size k excluding any of the sites in <already_in_zone>.
        Args:
            k (int): The size of the zone, i.e. the number of sites in the zone.
            already_in_zone (np.array): All sites already assigned to a zone (boolean)

        Returns:
            np.array: The newly grown zone (boolean).
            np.array: all nodes in the network already assigned to a zone (boolean).

        """
        if already_in_zone is None:
            already_in_zone = np.zeros(self.n_sites, bool)

        # Initialize the zone
        zone = np.zeros(self.n_sites, bool)

        # Find all sites that already belong to a zone (sites_occupied) and those that don't (sites_free)
        sites_occupied = np.nonzero(already_in_zone)[0]
        sites_free = set(range(self.n_sites)) - set(sites_occupied)

        # Take a random free site and use it as seed for the new zone
        try:
            i = _random.sample(sites_free, 1)[0]
            zone[i] = already_in_zone[i] = 1
        except ValueError:
            raise self.ZoneError

        # Grow the zone if possible
        for _ in range(k - 1):

            neighbours = get_neighbours(zone, already_in_zone, self.adj_mat)
            if not np.any(neighbours):
                raise self.ZoneError

            # Add a neighbour to the zone
            site_new = _random.choice(neighbours.nonzero()[0])
            zone[site_new] = already_in_zone[site_new] = 1

        return zone, already_in_zone

    def generate_initial_weights(self):
        """This function generates initial weights for the Bayesian additive mixture model, either by
        A) proposing them (randomly) from scratch
        B) using the last sample of a previous run of the MCMC
        Weights are in log-space and not normalized.

        Returns:
            np.array: weights for global, zone and family influence
            """

        # B: Use weights from a previous run
        if self.initial_sample.weights is not None:
            initial_weights = self.initial_sample.weights

        # A: Initialize new weights
        else:
            # When the algorithm does not include inheritance then there are only 2 weights (global and contact)
            if not self.inheritance:
                initial_weights = np.full((self.n_features, 2), 1.)

            else:
                initial_weights = np.full((self.n_features, 3), 1.)

        return normalize(initial_weights)

    def generate_initial_p_global(self):
        """This function generates initial global probabilities for each category either by
        A) using the MLE
        B) using the last sample of a previous run of the MCMC
        Probabilities are in log-space and not normalized.

        Returns:
            np.array: probabilities for categories in each family
                shape (1, n_features, max(n_categories))
        """
        initial_p_global = np.zeros((1, self.n_features, self.features.shape[2]))

        # B: Use p_global from a previous run
        if self.initial_sample.p_global is not None:
            initial_p_global = self.initial_sample.p_global

        # A: Initialize new p_global using the MLE
        else:

            sites_per_state = np.count_nonzero(self.features, axis=0)
            # Some areas have nan for all states, resulting in a non-defined MLE
            # other areas have only a single state, resulting in an MLE including 1.
            # to avoid both, we add 1 to all applicable states of each feature,
            # which gives a well-defined initial p_zone without 1., slightly nudged away from the MLE

            sites_per_state[np.isnan(sites_per_state)] = 0
            sites_per_state[self.applicable_states] += 1
            site_sums = np.sum(sites_per_state, axis=1, keepdims=True)
            p_global = sites_per_state / site_sums

            initial_p_global[0, :, :] = p_global
        return initial_p_global

    def set_p_zones_to_mle(self, updated_zone):
        """This function sets the p_zones to the MLE of the current zone
        Probabilities are in log-space and not normalized.
        Args:
            updated_zone (np.array): The currently updated zone
            (n_sites)
        Returns:
            np.array: probabilities for categories in each zones
                shape (n_zones, n_features, max(n_categories))
        """

        idx = updated_zone.nonzero()[0]
        features_zone = self.features[idx, :, :]
        l_per_cat = np.sum(features_zone, axis=0)
        p_zones = normalize(l_per_cat)

        return p_zones

    def generate_initial_p_zones(self, initial_zones):
        """This function generates initial probabilities for categories in each of the zones, either by
        A) proposing them (randomly) from scratch
        B) using the last sample of a previous run of the MCMC
        Probabilities are in log-space and not normalized.
        Args:
            initial_zones: The assignment of sites to zones
            (n_zones, n_sites)
        Returns:
            np.array: probabilities for categories in each zones
                shape (n_zones, n_features, max(n_categories))
        """
        # For convenience all p_zones go in one array, even though not all features have the same number of categories
        initial_p_zones = np.zeros((self.n_zones, self.n_features, self.features.shape[2]))
        n_generated = 0

        # B: Use p_zones from a previous run
        if self.initial_sample.p_zones is not None:

            for i in range(len(self.initial_sample.p_zones)):
                initial_p_zones[i, :] = self.initial_sample.p_zones[i]
                n_generated += 1

        not_initialized = range(n_generated, self.n_zones)

        # A: Initialize new p_zones using a value close to the MLE of the current zone
        for i in not_initialized:
            idx = initial_zones[i].nonzero()[0]
            features_zone = self.features[idx, :, :]

            sites_per_state = np.nansum(features_zone, axis=0)

            # Some areas have nan for all states, resulting in a non-defined MLE
            # other areas have only a single state, resulting in an MLE including 1.
            # to avoid both, we add 1 to all applicable states of each feature,
            # which gives a well-defined initial p_zone without 1., slightly nudged away from the MLE

            sites_per_state[np.isnan(sites_per_state)] = 0
            sites_per_state[self.applicable_states] += 1

            site_sums = np.sum(sites_per_state, axis=1)
            p_zones = sites_per_state / site_sums[:, np.newaxis]

            initial_p_zones[i, :, :] = p_zones

        return initial_p_zones

    def generate_initial_p_families(self):
        """This function generates initial probabilities for categories in each of the families, either by
        A) using the MLE
        B) using the last sample of a previous run of the MCMC
        Probabilities are in log-space and not normalized.

        Returns:
            np.array: probabilities for categories in each family
                shape (n_families, n_features, max(n_categories))
        """
        initial_p_families = np.zeros((self.n_families, self.n_features, self.features.shape[2]))

        # B: Use p_families from a previous run
        if self.initial_sample.p_families is not None:
            for i in range(len(self.initial_sample.p_families)):
                initial_p_families[i, :] = self.initial_sample.p_families[i]

        # A: Initialize new p_families using the MLE
        else:

            for fam in range(len(self.families)):
                idx = self.families[fam].nonzero()[0]
                features_family = self.features[idx, :, :]

                sites_per_state = np.nansum(features_family, axis=0)

                # Compute the MLE for each category and each family
                # Some families have only NAs for some features, resulting in a non-defined MLE
                # other families have only a single state, resulting in an MLE including 1.
                # to avoid both, we add 1 to all applicable states of each feature,
                # which gives a well-defined initial p_family without 1., slightly nudged away from the MLE

                sites_per_state[np.isnan(sites_per_state)] = 0
                sites_per_state[self.applicable_states] += 1

                state_sums = np.sum(sites_per_state, axis=1)
                p_family = sites_per_state / state_sums[:, np.newaxis]
                initial_p_families[fam, :, :] = p_family

        return initial_p_families

    def generate_initial_sample(self, c=0):
        """Generate initial Sample object (zones, weights)
        Kwargs:
            c (int): index of the MC3 chain.
        Returns:
            Sample: The generated initial Sample
        """
        # Zones
        initial_zones = self.generate_initial_zones()

        # Weights
        initial_weights = self.generate_initial_weights()

        # p_global (alpha)

        initial_p_global = self.generate_initial_p_global()

        # p_zones (gamma)
        initial_p_zones = self.generate_initial_p_zones(initial_zones)

        # p_families (beta)
        if self.inheritance:
            initial_p_families = self.generate_initial_p_families()
        else:
            initial_p_families = None

        sample = Sample(zones=initial_zones, weights=initial_weights,
                        p_global=initial_p_global, p_zones=initial_p_zones, p_families=initial_p_families,
                        chain=c)

        # Generate the initial source using a Gibbs sampling step
        if self.model.sample_source:
            sample.source = np.empty((self.n_sites, self.n_features, self.n_sources),
                                     dtype=bool)
            sample, _, _ = self.gibbs_sample_sources(sample)

        return sample

    @staticmethod
    def get_removal_candidates(zone):
        """Finds sites which can be removed from the given zone.

        Args:
            zone (np.array): The zone for which removal candidates are found.
                shape(n_sites)
        Returns:
            (list): Index-list of removal candidates.
        """
        return zone.nonzero()[0]

    class ZoneError(Exception):
        pass

    def get_operators(self, operators):
        """Get all relevant operator functions for proposing MCMC update steps and their probabilities

        Args:
            operators(dict): dictionary with names of all operators (keys) and their weights (values)

        Returns:
            list, list: the operator functions (callable), their weights (float)
        """
        fn_operators = []
        p_operators = []

        for k, v in self.parse_operator_weights(operators).items():
            fn_operators.append(getattr(self, k))
            p_operators.append(v)

        return fn_operators, p_operators

    def parse_operator_weights(self, op_weights_raw):
        """Assign step frequency per operator."""
        op_weights = {
            'shrink_zone': op_weights_raw['area'] * 0.4,
            'grow_zone': op_weights_raw['area'] * 0.4,
            'swap_zone': op_weights_raw['area'] * 0.2,
            'gibbsish_sample_zones': op_weights_raw['area'] * 0.0
        }

        if self.model.sample_source:
            op_weights.update({
                'gibbs_sample_sources': op_weights_raw['source'],
                'gibbs_sample_weights': op_weights_raw['weights'],
                'gibbs_sample_p_global': op_weights_raw['universal'],
                'gibbs_sample_p_zones': op_weights_raw['contact'],
                'gibbs_sample_p_families': op_weights_raw['inheritance'],
            })
        else:
            op_weights.update({
                'alter_weights': op_weights_raw['weights'],
                'alter_p_global': op_weights_raw['universal'],
                'alter_p_zones': op_weights_raw['contact'],
                'alter_p_families': op_weights_raw['inheritance'],
            })

        return op_weights

    def log_sample_statistics(self, sample, c, sample_id):
        super(ZoneMCMC, self).log_sample_statistics(sample, c, sample_id)


class ZoneMCMCWarmup(ZoneMCMC):

    IS_WARMUP = True

    def __init__(self, **kwargs):
        super(ZoneMCMCWarmup, self).__init__(**kwargs)

        # In warmup chains can have a different max_size for areas
        self.max_size = get_max_size_list(
            start=(self.initial_size + self.max_size)/4,
            end=self.max_size,
            n_total=self.n_chains,
            k_groups=4
        )

        # Some chains only have connected steps, whereas others also have random steps
        self.p_grow_connected = _random.choices(
            population=[0.95, self.p_grow_connected],
            k=self.n_chains
        )

    def gibbs_sample_sources(self, sample, c=0, as_gibbs=True, site_subset=slice(None)):
        return super(ZoneMCMCWarmup, self).gibbs_sample_sources(
            sample, as_gibbs=True, site_subset=site_subset
        )

    def gibbs_sample_weights(self, sample, c=0):
        return super(ZoneMCMCWarmup, self).gibbs_sample_weights(sample)

    def gibbs_sample_p_global(self, sample, c=0, fraction_of_features=0.4):
        return super(ZoneMCMCWarmup, self).gibbs_sample_p_global(
            sample, fraction_of_features=fraction_of_features
        )

    def gibbs_sample_p_zones(self, sample, i_zone=None, c=0):
        return super(ZoneMCMCWarmup, self).gibbs_sample_p_zones(sample, i_zone=i_zone)

    def gibbs_sample_p_families(self, sample, i_family=None, fraction_of_features=0.4, c=0):
        return super(ZoneMCMCWarmup, self).gibbs_sample_p_families(
            sample, i_family=i_family, fraction_of_features=fraction_of_features
        )

    def alter_weights(self, sample, c=0):
        return super(ZoneMCMCWarmup, self).alter_weights(sample)

    def alter_p_global(self, sample, c=0):
        return super(ZoneMCMCWarmup, self).alter_p_global(sample)

    def alter_p_zones(self, sample, c=0):
        return super(ZoneMCMCWarmup, self).alter_p_zones(sample)

    def gibbsish_sample_zones(self, sample, resample_source=True, site_subset=None, c=0):
        return super(ZoneMCMCWarmup, self).gibbsish_sample_zones(
            sample, resample_source=resample_source, c=c, site_subset=site_subset
        )

    def swap_zone(self, sample, c=0, resample_source=True):
        """ This functions swaps sites in one of the zones of the current sample
        (i.e. in of the zones a site is removed and another one added)
        Args:
            sample(Sample): The current sample with zones and weights.
            c(int): The current warmup chain
        Returns:
            Sample: The modified sample.
         """
        sample_new = sample.copy()
        zones_current = sample.zones
        occupied = np.any(zones_current, axis=0)

        if self.model.sample_source and resample_source:
            likelihood = self.posterior_per_chain[sample.chain].likelihood
            lh_per_component = likelihood.update_component_likelihoods(sample=sample, caching=False)
            weights = likelihood.update_weights(sample=sample)
            source_posterior = normalize(lh_per_component * weights, axis=-1)
            # q_per_observation = np.sum(sample.source * source_posterior, axis=2)
            # log_q_back_s = np.sum(np.log(q_per_observation))
            is_source = np.where(sample.source.ravel())
            log_q_back_s = np.sum(np.log(source_posterior.ravel()[is_source]))

        # Randomly choose one of the zones to modify
        z_id = np.random.choice(range(zones_current.shape[0]))
        zone_current = zones_current[z_id, :]

        neighbours = get_neighbours(zone_current, occupied, self.adj_mat)
        connected_step = (_random.random() < self.p_grow_connected[c])
        if connected_step:
            # All neighbors that are not yet occupied by other zones are candidates
            candidates = neighbours
        else:
            # All free sites are candidates
            candidates = ~occupied

        # When stuck (all neighbors occupied) return current sample and reject the step (q_back = 0)
        if not np.any(candidates):
            return sample, 0, -np.inf

        # Add a site to the zone
        site_new = _random.choice(candidates.nonzero()[0])
        sample_new.zones[z_id, site_new] = 1

        # Remove a site from the zone
        removal_candidates = self.get_removal_candidates(zone_current)
        site_removed = _random.choice(removal_candidates)
        sample_new.zones[z_id, site_removed] = 0

        # # Compute transition probabilities
        back_neighbours = get_neighbours(zone_current, occupied, self.adj_mat)
        # q = 1. / np.count_nonzero(candidates)
        # q_back = 1. / np.count_nonzero(back_neighbours)

        # Transition probability growing to the new zone
        q_non_connected = 1 / np.count_nonzero(~occupied)

        q = (1 - self.p_grow_connected[c]) * q_non_connected
        if neighbours[site_new]:
            q_connected = 1 / np.count_nonzero(neighbours)
            q += self.p_grow_connected[c] * q_connected

        # Transition probability of growing back to the original zone
        q_back_non_connected = 1 / np.count_nonzero(~occupied)
        q_back = (1 - self.p_grow_connected[c]) * q_back_non_connected

        # If z is a neighbour of the new zone, the back step could also be a connected grow step
        if back_neighbours[site_removed]:
            q_back_connected = 1 / np.count_nonzero(back_neighbours)
            q_back += self.p_grow_connected[c] * q_back_connected

        # The step changed the zone (which has an influence on how the lh and the prior look like)
        sample_new.what_changed['lh']['zones'].add(z_id)
        sample.what_changed['lh']['zones'].add(z_id)
        sample_new.what_changed['prior']['zones'].add(z_id)
        sample.what_changed['prior']['zones'].add(z_id)

        assert 0 < q <= 1
        assert 0 < q_back <= 1, q_back

        log_q = np.log(q)
        log_q_back = np.log(q_back)

        if self.model.sample_source and resample_source:
            sample_new, log_q_s, _ = self.gibbs_sample_sources(sample_new, as_gibbs=False)
            log_q += log_q_s
            log_q_back += log_q_back_s

        return sample_new, log_q, log_q_back

    def grow_zone(self, sample, c=0, resample_source=True):
        """ This functions grows one of the zones in the current sample (i.e. it adds a new site to one of the zones)
        Args:
            sample(Sample): The current sample with zones and weights.
            c(int): The current warmup chain
        Returns:
            (Sample): The modified sample.
        """
        sample_new = sample.copy()
        zones_current = sample.zones
        occupied = np.any(zones_current, axis=0)

        if self.model.sample_source and resample_source:
            likelihood = self.posterior_per_chain[sample.chain].likelihood
            lh_per_component = likelihood.update_component_likelihoods(sample=sample, caching=False)
            weights = likelihood.update_weights(sample=sample)
            source_posterior = normalize(lh_per_component * weights, axis=-1)
            # q_per_observation = np.sum(sample.source * source_posterior, axis=2)
            # log_q_back_s = np.sum(np.log(q_per_observation))
            is_source = np.where(sample.source.ravel())
            log_q_back_s = np.sum(np.log(source_posterior.ravel()[is_source]))

        # Randomly choose one of the zones to modify
        z_id = np.random.choice(range(zones_current.shape[0]))
        zone_current = zones_current[z_id, :]

        # Check if zone is small enough to grow
        current_size = np.count_nonzero(zone_current)

        if current_size >= self.max_size[c]:
            # Zone too big to grow: don't modify the sample and reject the step (q_back = 0)
            return sample, 0, -np.inf

        neighbours = get_neighbours(zone_current, occupied, self.adj_mat)
        connected_step = (_random.random() < self.p_grow_connected[c])
        if connected_step:
            # All neighbors that are not yet occupied by other zones are candidates
            candidates = neighbours
        else:
            # All free sites are candidates
            candidates = ~occupied

        # When stuck (no candidates) return current sample and reject the step (q_back = 0)
        if not np.any(candidates):
            return sample, 0, -np.inf

        # Choose a random candidate and add it to the zone
        site_new = _random.choice(candidates.nonzero()[0])
        sample_new.zones[z_id, site_new] = 1

        # Transition probability when growing
        q_non_connected = 1 / np.count_nonzero(~occupied)
        q = (1 - self.p_grow_connected[c]) * q_non_connected

        if neighbours[site_new]:
            q_connected = 1 / np.count_nonzero(neighbours)
            q += self.p_grow_connected[c] * q_connected

        # Back-probability (shrinking)
        q_back = 1 / (current_size + 1)

        # The step changed the zone (which has an influence on how the lh and the prior look like)
        sample_new.what_changed['lh']['zones'].add(z_id)
        sample.what_changed['lh']['zones'].add(z_id)
        sample_new.what_changed['prior']['zones'].add(z_id)
        sample.what_changed['prior']['zones'].add(z_id)

        assert 0 < q <= 1
        assert 0 < q_back <= 1

        log_q = np.log(q)
        log_q_back = np.log(q_back)

        if self.model.sample_source and resample_source:
            sample_new, log_q_s, _ = self.gibbs_sample_sources(sample_new, as_gibbs=False)
            log_q += log_q_s
            log_q_back += log_q_back_s

        return sample_new, log_q, log_q_back

    def shrink_zone(self, sample, c=0, resample_source=True):
        """ This functions shrinks one of the zones in the current sample (i.e. it removes one site from one zone)

        Args:
            sample(Sample): The current sample with zones and weights.
            c(int): The current warmup chain
        Returns:
            (Sample): The modified sample.
        """
        sample_new = sample.copy()
        zones_current = sample.zones

        if self.model.sample_source and resample_source:
            likelihood = self.posterior_per_chain[sample.chain].likelihood
            lh_per_component = likelihood.update_component_likelihoods(sample=sample, caching=False)
            weights = likelihood.update_weights(sample=sample)
            source_posterior = normalize(lh_per_component * weights, axis=-1)
            # q_per_observation = np.sum(sample.source * source_posterior, axis=2)
            # log_q_back_s = np.sum(np.log(q_per_observation))
            is_source = np.where(sample.source.ravel())
            log_q_back_s = np.sum(np.log(source_posterior.ravel()[is_source]))

        # Randomly choose one of the zones to modify
        z_id = np.random.choice(range(zones_current.shape[0]))
        zone_current = zones_current[z_id, :]

        # Check if zone is big enough to shrink
        current_size = np.count_nonzero(zone_current)
        if current_size <= self.min_size:
            # Zone is too small to shrink: don't modify the sample and reject the step (q_back = 0)
            return sample, 0, -np.inf

        # Zone is big enough: shrink
        removal_candidates = self.get_removal_candidates(zone_current)
        site_removed = _random.choice(removal_candidates)
        sample_new.zones[z_id, site_removed] = 0

        # Transition probability when shrinking.
        q = 1 / len(removal_candidates)
        # Back-probability (growing)
        zone_new = sample_new.zones[z_id]
        occupied_new = np.any(sample_new.zones, axis=0)
        back_neighbours = get_neighbours(zone_new, occupied_new, self.adj_mat)

        # The back step could always be a non-connected grow step
        q_back_non_connected = 1 / np.count_nonzero(~occupied_new)
        q_back = (1 - self.p_grow_connected[c]) * q_back_non_connected

        # If z is a neighbour of the new zone, the back step could also be a connected grow step
        if back_neighbours[site_removed]:
            q_back_connected = 1 / np.count_nonzero(back_neighbours)
            q_back += self.p_grow_connected[c] * q_back_connected

        # Back-probability (shrinking)
        q_back = 1 / (current_size + 1)

        # self.q_areas_stats['q_shrink'].append(q)
        # self.q_areas_stats['q_back_shrink'].append(q_back)

        # The step changed the zone (which has an influence on how the lh and the prior look like)
        sample_new.what_changed['lh']['zones'].add(z_id)
        sample.what_changed['lh']['zones'].add(z_id)
        sample_new.what_changed['prior']['zones'].add(z_id)
        sample.what_changed['prior']['zones'].add(z_id)

        assert 0 < q <= 1
        assert 0 < q_back <= 1

        log_q = np.log(q)
        log_q_back = np.log(q_back)

        if self.model.sample_source and resample_source:
            sample_new, log_q_s, _ = self.gibbs_sample_sources(sample_new, as_gibbs=False)
            log_q += log_q_s
            log_q_back += log_q_back_s

        return sample_new, log_q, log_q_back

    def alter_p_families(self, sample, c=0):
        return super(ZoneMCMCWarmup, self).alter_p_families(sample)<|MERGE_RESOLUTION|>--- conflicted
+++ resolved
@@ -118,13 +118,8 @@
 class ZoneMCMC(MCMCGenerative):
     """float: Probability at which grow operator only considers neighbours to add to the zone."""
 
-<<<<<<< HEAD
     def __init__(self, p_grow_connected,
                  initial_sample, initial_size,
-=======
-    def __init__(self, var_proposal, p_grow_connected,
-                 initial_size, initial_sample=None,
->>>>>>> e967d55c
                  **kwargs):
 
         super(ZoneMCMC, self).__init__(**kwargs)
@@ -1280,6 +1275,7 @@
 
     def parse_operator_weights(self, op_weights_raw):
         """Assign step frequency per operator."""
+
         op_weights = {
             'shrink_zone': op_weights_raw['area'] * 0.4,
             'grow_zone': op_weights_raw['area'] * 0.4,
