--- conflicted
+++ resolved
@@ -784,11 +784,7 @@
             row[feature_name] = samples['sample_p_global'][s][0][f][idx]
 
     # gamma
-<<<<<<< HEAD
     for a in range(config['model']['areas']):
-=======
-    for a in range(config['model']['n_areas']):
->>>>>>> e967d55c
         for f in range(len(data.feature_names['external'])):
             for st in data.state_names['external'][f]:
                 feature_name = 'gamma_' + 'a' + str(a + 1) \
@@ -830,11 +826,7 @@
 
     # Single areas
     if 'sample_lh_single_zones' in samples.keys():
-<<<<<<< HEAD
         for a in range(config['model']['areas']):
-=======
-        for a in range(config['model']['n_areas']):
->>>>>>> e967d55c
             lh_name = 'lh_a' + str(a + 1)
             prior_name = 'prior_a' + str(a + 1)
             posterior_name = 'post_a' + str(a + 1)
@@ -885,11 +877,8 @@
             print("I/O error")
 
     # Results
-<<<<<<< HEAD
     steps_per_sample = float(config['mcmc']['steps'] / config['mcmc']['samples'])
-=======
-    steps_per_sample = float(config['mcmc']['n_steps'] / config['mcmc']['n_samples'])
->>>>>>> e967d55c
+
     # Statistics
     try:
         writer = None
